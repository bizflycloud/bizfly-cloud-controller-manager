--- conflicted
+++ resolved
@@ -381,7 +381,7 @@
 		// get pool for listener
 		pool, err := getPoolByListenerID(ctx, l.gclient, loadbalancer.ID, listener.ID)
 		if err != nil && !errors.Is(err, ErrNotFound) {
-			return nil, fmt.Errorf("error getting pool for obsolete listener %w: %v", listener.ID, err)
+			return nil, fmt.Errorf("error getting pool for obsolete listener %s: %v", listener.ID, err)
 		}
 		if pool != nil {
 			// get and delete monitor
@@ -396,32 +396,32 @@
 			// get and delete pool members
 			members, err := getMembersByPoolID(ctx, l.gclient, pool.ID)
 			if err != nil && !cpoerrors.IsNotFound(err) {
-				return nil, fmt.Errorf("error getting members for pool %w: %v", pool.ID, err)
+				return nil, fmt.Errorf("error getting members for pool %s: %v", pool.ID, err)
 			}
 			for _, member := range members {
 				klog.Infof("Deleting obsolete member %s for pool %s address %s", member.ID, pool.ID, member.Address)
 				err := l.gclient.Member.Delete(ctx, pool.ID, member.ID)
 				if err != nil && !cpoerrors.IsNotFound(err) {
-					klog.Errorf("error deleting obsolete member %w for pool %w address %w: %v", member.ID, pool.ID, member.Address, err)
-					return nil, fmt.Errorf("error deleting obsolete member %w for pool %w address %w: %v", member.ID, pool.ID, member.Address, err)
+					klog.Errorf("error deleting obsolete member %s for pool %s address %s: %v", member.ID, pool.ID, member.Address, err)
+					return nil, fmt.Errorf("error deleting obsolete member %s for pool %s address %s: %v", member.ID, pool.ID, member.Address, err)
 				}
 				provisioningStatus, err := waitLoadbalancerActiveProvisioningStatus(ctx, l.gclient, loadbalancer.ID)
 				if err != nil {
-					klog.Errorf("timeout when waiting for loadbalancer to be ACTIVE after deleting member, current provisioning status %w", provisioningStatus)
-					return nil, fmt.Errorf("timeout when waiting for loadbalancer to be ACTIVE after deleting member, current provisioning status %w", provisioningStatus)
+					klog.Errorf("timeout when waiting for loadbalancer to be ACTIVE after deleting member, current provisioning status %s", provisioningStatus)
+					return nil, fmt.Errorf("timeout when waiting for loadbalancer to be ACTIVE after deleting member, current provisioning status %s", provisioningStatus)
 				}
 			}
 			klog.Infof("Deleting obsolete pool %s for listener %s", pool.ID, listener.ID)
 			// delete pool
 			err = l.gclient.Pool.Delete(ctx, pool.ID)
 			if err != nil && !cpoerrors.IsNotFound(err) {
-				klog.Errorf("error deleting obsolete pool %w for listener %w: %v", pool.ID, listener.ID, err)
-				return nil, fmt.Errorf("error deleting obsolete pool %w for listener %w: %v", pool.ID, listener.ID, err)
+				klog.Errorf("error deleting obsolete pool %s for listener %s: %v", pool.ID, listener.ID, err)
+				return nil, fmt.Errorf("error deleting obsolete pool %s for listener %s: %v", pool.ID, listener.ID, err)
 			}
 			provisioningStatus, err := waitLoadbalancerActiveProvisioningStatus(ctx, l.gclient, loadbalancer.ID)
 			if err != nil {
-				klog.Errorf("timeout when waiting for loadbalancer to be ACTIVE after deleting pool, current provisioning status %w", provisioningStatus)
-				return nil, fmt.Errorf("timeout when waiting for loadbalancer to be ACTIVE after deleting pool, current provisioning status %w", provisioningStatus)
+				klog.Errorf("timeout when waiting for loadbalancer to be ACTIVE after deleting pool, current provisioning status %s", provisioningStatus)
+				return nil, fmt.Errorf("timeout when waiting for loadbalancer to be ACTIVE after deleting pool, current provisioning status %s", provisioningStatus)
 			}
 		}
 		// delete listener
@@ -431,8 +431,8 @@
 		}
 		provisioningStatus, err := waitLoadbalancerActiveProvisioningStatus(ctx, l.gclient, loadbalancer.ID)
 		if err != nil {
-			klog.Errorf("timeout when waiting for loadbalancer to be ACTIVE after deleting listener, current provisioning status %w", provisioningStatus)
-			return nil, fmt.Errorf("timeout when waiting for loadbalancer to be ACTIVE after deleting listener, current provisioning status %w", provisioningStatus)
+			klog.Errorf("timeout when waiting for loadbalancer to be ACTIVE after deleting listener, current provisioning status %s", provisioningStatus)
+			return nil, fmt.Errorf("timeout when waiting for loadbalancer to be ACTIVE after deleting listener, current provisioning status %s", provisioningStatus)
 		}
 		klog.V(2).Infof("Deleted obsolete listener: %s", listener.ID)
 	}
@@ -655,8 +655,8 @@
 		if lb.ProvisioningStatus == activeStatus {
 			return true, nil
 		} else if lb.ProvisioningStatus == errorStatus {
-			klog.Errorf("loadbalancer %w has gone into ERROR state", loadbalancerID)
-			return true, fmt.Errorf("loadbalancer %w has gone into ERROR state", loadbalancerID)
+			klog.Errorf("loadbalancer %s has gone into ERROR state", loadbalancerID)
+			return true, fmt.Errorf("loadbalancer %s has gone into ERROR state", loadbalancerID)
 		} else {
 			return false, nil
 		}
@@ -759,8 +759,8 @@
 	klog.Infof("Creating listener for port %d using protocol: %s", port, protocol)
 	listener, err := l.gclient.Listener.Create(ctx, lbID, &lcr)
 	if err != nil {
-		klog.Errorf("failed to create listener for loadbalancer %w: %v", lbID, err)
-		return nil, fmt.Errorf("failed to create listener for loadbalancer %w: %v", lbID, err)
+		klog.Errorf("failed to create listener for loadbalancer %s: %v", lbID, err)
+		return nil, fmt.Errorf("failed to create listener for loadbalancer %s: %v", lbID, err)
 	}
 
 	klog.Infof("Listener %s created for loadbalancer %s", listener.ID, lbID)
@@ -787,12 +787,12 @@
 		pcr.ListenerID = listener.ID
 	}
 
-	klog.Infof("listener %w", pcr)
+	klog.Infof("listener %v", pcr)
 	klog.Infof("Creating pool for listener %s using protocol %s", listener.ID, poolProtocol)
 	pool, err := l.gclient.Pool.Create(ctx, lbID, &pcr)
 	if err != nil {
-		klog.Errorf("error creating pool for listener %w: %v", listener.ID, err)
-		return nil, fmt.Errorf("error creating pool for listener %w: %v", listener.ID, err)
+		klog.Errorf("error creating pool for listener %s: %v", listener.ID, err)
+		return nil, fmt.Errorf("error creating pool for listener %s: %v", listener.ID, err)
 	}
 	return pool, nil
 }
@@ -989,8 +989,7 @@
 	return additionalTags
 }
 
-<<<<<<< HEAD
-func memberExistsInCS(ctx context.Context, client *gobizfly.Client, serverID string) (bool) {
+func memberExistsInCS(ctx context.Context, client *gobizfly.Client, serverID string) bool {
 	server, err := client.Server.Get(ctx, serverID)
 	if err != nil {
 		if errors.Is(err, ErrNotFound) {
@@ -1004,11 +1003,12 @@
 	} else {
 		return true
 	}
-=======
+}
+
 func batchUpdateMembers(ctx context.Context, client *gobizfly.Client, poolID string, lbID string, nodes []*v1.Node, port *v1.ServicePort, portIndex int, name string) error {
 	batchUpdateNodeList := []gobizfly.ExtendMemberUpdateRequest{}
 	members, _ := getMembersByPoolID(ctx, client, poolID)
-	klog.Infof("members in batch update %s", members)
+	klog.Infof("members in batch update %v", members)
 	for _, node := range nodes {
 		addr, err := nodeAddressForLB(node)
 
@@ -1028,8 +1028,8 @@
 			}
 			batchUpdateNodeList = append(batchUpdateNodeList, gobizfly.ExtendMemberUpdateRequest{
 				MemberUpdateRequest: member,
-				Address:      addr,
-				ProtocolPort: int(port.NodePort),
+				Address:             addr,
+				ProtocolPort:        int(port.NodePort),
 			})
 		} else {
 			// After all members have been processed, remaining members are deleted as obsolete.
@@ -1037,7 +1037,7 @@
 		}
 	}
 
-	klog.Infof("batchUpdateNodeList %s", batchUpdateNodeList)
+	klog.Infof("batchUpdateNodeList %v", batchUpdateNodeList)
 	klog.Infof("Batch creating members for pool %s", poolID)
 	if len(batchUpdateNodeList) == 0 {
 		klog.Infof("Nodes are all healthy")
@@ -1058,5 +1058,4 @@
 		return fmt.Errorf("timeout when waiting for loadbalancer to be ACTIVE after creating member, current provisioning status %s", provisioningStatus)
 	}
 	return nil
->>>>>>> ce1cd4c6
 }