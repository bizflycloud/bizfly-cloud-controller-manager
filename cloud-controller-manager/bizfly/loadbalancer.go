// This file is part of bizfly-cloud-controller-manager
//
// Copyright (C) 2020  BizFly Cloud
//
// This program is free software: you can redistribute it and/or modify
// it under the terms of the GNU General Public License as published by
// the Free Software Foundation, either version 3 of the License, or
// (at your option) any later version.
//
// This program is distributed in the hope that it will be useful,
// but WITHOUT ANY WARRANTY; without even the implied warranty of
// MERCHANTABILITY or FITNESS FOR A PARTICULAR PURPOSE.  See the
// GNU General Public License for more details.
//
// You should have received a copy of the GNU General Public License
// along with this program.  If not, see <https://www.gnu.org/licenses/>

package bizfly

import (
	"context"
	"errors"
	"fmt"
	"net"
	"strconv"
	"strings"
	"time"

	"github.com/bizflycloud/gobizfly"
	v1 "k8s.io/api/core/v1"
	"k8s.io/apimachinery/pkg/util/wait"
	cloudprovider "k8s.io/cloud-provider"
	cpoerrors "k8s.io/cloud-provider-openstack/pkg/util/errors"
	"k8s.io/klog"
)

const (
	// loadbalancerActive* is configuration of exponential backoff for
	// going into ACTIVE loadbalancer provisioning status. Starting with 1
	// seconds, multiplying by 1.2 with each step and taking 25 steps at maximum
	// it will time out after 392s, which roughly corresponds to 390s
	loadbalancerActiveInitDelay = 1 * time.Second
	loadbalancerActiveFactor    = 1.2
	loadbalancerActiveSteps     = 25

	activeStatus   = "ACTIVE"
	errorStatus    = "ERROR"
	PROXY_PROTOCOL = "PROXY"
	ROUND_ROBIN    = "ROUND_ROBIN"

	INTERNAL_NETWORK_TYPE = "internal"
	EXTERNAL_NETWORK_TYPE = "external"

	SMALL_LB_TYPE = "small"
	MEDIUM_LB_TYPE = "medium"
	// loadbalancerDelete* is configuration of exponential backoff for
	// waiting for delete operation to complete. Starting with 1
	// seconds, multiplying by 1.2 with each step and taking 13 steps at maximum
	// it will time out after 32s, which roughly corresponds to 30s
	loadbalancerDeleteInitDelay = 1 * time.Second
	loadbalancerDeleteFactor    = 1.2
	loadbalancerDeleteSteps     = 13

	annotationLoadBalancerNetworkType = "kubernetes.bizflycloud.vn/load-balancer-network-type"

	annotationLoadBalancerType    = "kubernetes.bizflycloud.vn/load-balancer-type"
	annotationEnableProxyProtocol = "kubernetes.bizflycloud.vn/enable-proxy-protocol"
	annotationVPCNetworkName      = "kubernetes.bizflycloud.vn/vpc-network-name"

	annotationEnableIngressHostname        = "kubernetes.bizflycloud.vn/enable-ingress-hostname"
	annotationLoadBalancerTargetNodeLabels = "kubernetes.bizflycloud.vn/target-node-labels"
	// See https://nip.io
	defaultProxyHostnameSuffix = "nip.io"
)

// ErrNotFound represents error if the resource not found.
var ErrNotFound = errors.New("failed to find object")

// ErrMultipleResults represents error if get multiple results where only one expected.
var ErrMultipleResults = errors.New("multiple results where only one expected")

// ErrNoAddressFound is used when we cannot find an ip address for the host
var ErrNoAddressFound = errors.New("no address found for host")

type loadbalancers struct {
	gclient *gobizfly.Client
}

func newLoadBalancers(client *gobizfly.Client) cloudprovider.LoadBalancer {
	return &loadbalancers{gclient: client}
}

// GetLoadBalancer returns whether the specified load balancer exists, and
// Parameter 'clusterName' is the name of the cluster as presented to kube-controller-manager
func (l *loadbalancers) GetLoadBalancer(ctx context.Context, clusterName string, service *v1.Service) (*v1.LoadBalancerStatus, bool, error) {
	klog.Infof("GetLoadBalancer(%s)", clusterName)
	name := l.GetLoadBalancerName(ctx, clusterName, service)
	loadbalancer, err := getLBByName(ctx, l.gclient, name)

	if err != nil {
		if err == ErrNotFound {
			return nil, false, nil
		}
		return nil, false, err
	}
	status := &v1.LoadBalancerStatus{}
	status.Ingress = []v1.LoadBalancerIngress{{IP: loadbalancer.VipAddress}}

	return status, true, nil
}

// cutString makes sure the string length doesn't exceed 255, which is usually the maximum string length in OpenStack.
func cutString(original string) string {
	if len(original) > 255 {
		original = original[:255]
	}
	return original
}

//getBoolFromServiceAnnotation searches a given v1.Service for a specific annotationKey and either returns the annotation's boolean value or a specified defaultSetting
func getBoolFromServiceAnnotation(service *v1.Service, annotationKey string, defaultSetting bool) (bool, error) {
	klog.Infof("getBoolFromServiceAnnotation(%s/%s, %v, %v)", service.Namespace, service.Name, annotationKey, defaultSetting)
	if annotationValue, ok := service.Annotations[annotationKey]; ok {
		returnValue := false
		switch annotationValue {
		case "true":
			returnValue = true
		case "false":
			returnValue = false
		default:
			return returnValue, fmt.Errorf("unknown %s annotation: %v, specify \"true\" or \"false\" ", annotationKey, annotationValue)
		}

		klog.Infof("Found a Service Annotation: %v = %v", annotationKey, returnValue)
		return returnValue, nil
	}
	klog.Infof("Could not find a Service Annotation; falling back to default setting: %v = %v", annotationKey, defaultSetting)
	return defaultSetting, nil
}

// GetLoadBalancerName returns the constructed load balancer name.
func (l *loadbalancers) GetLoadBalancerName(ctx context.Context, clusterName string, service *v1.Service) string {
	name := fmt.Sprintf("kube_service_%s_%s_%s", clusterName, service.Namespace, service.Name)
	return cutString(name)
}

// EnsureLoadBalancer creates a new load balancer 'name', or updates the existing one. Returns the status of the balancer
// Implementations must treat the *v1.Service and *v1.Node
// parameters as read-only and not modify them.
// Parameter 'clusterName' is the name of the cluster as presented to kube-controller-manager
func (l *loadbalancers) EnsureLoadBalancer(ctx context.Context, clusterName string, apiService *v1.Service, nodes []*v1.Node) (*v1.LoadBalancerStatus, error) {

	serviceName := fmt.Sprintf("%s/%s", apiService.Namespace, apiService.Name)
	klog.Infof("EnsureLoadBalancer(%w, %w)", clusterName, serviceName)

	if len(nodes) == 0 {
		return nil, fmt.Errorf("there are no available nodes for LoadBalancer service %w", serviceName)
	}

	ports := apiService.Spec.Ports
	if len(ports) == 0 {
		return nil, fmt.Errorf("no ports provided to openstack load balancer")
	}

	// Network type of load balancer: internal or external
	networkType := getStringFromServiceAnnotation(apiService, annotationLoadBalancerNetworkType, EXTERNAL_NETWORK_TYPE)
	lbType := getStringFromServiceAnnotation(apiService, annotationLoadBalancerType, MEDIUM_LB_TYPE)
	useProxyProtocol, err := getBoolFromServiceAnnotation(apiService, annotationEnableProxyProtocol, false)
	enableIngressHostname, err := getBoolFromServiceAnnotation(apiService, annotationEnableIngressHostname, false)
	vpcNetworkName := getStringFromServiceAnnotation(apiService, annotationVPCNetworkName, "")

	if err != nil {
		return nil, err
	}
	// Affinity Configuration for pool
	affinity := apiService.Spec.SessionAffinity
	var persistence *gobizfly.SessionPersistence
	switch affinity {
	case v1.ServiceAffinityNone:
		persistence = nil
	case v1.ServiceAffinityClientIP:
		persistence = &gobizfly.SessionPersistence{Type: "SOURCE_IP"}
	default:
		return nil, fmt.Errorf("unsupported load balancer affinity: %w", affinity)
	}

	// Check load balancer is exist or not
	name := l.GetLoadBalancerName(ctx, clusterName, apiService)
<<<<<<< HEAD
	loadbalancer, err := getLBByName(ctx, l.gclient, name)	
=======
	loadbalancer, err := getLBByName(ctx, l.gclient, name)
	klog.Infof("LB Status: %v", loadbalancer.ProvisioningStatus)
	if loadbalancer.ProvisioningStatus == "ACTIVE" {
		oldListeners, err := getListenersByLoadBalancerID(ctx, l.gclient, loadbalancer.ID)
		if err != nil {
			klog.Errorf("error getting LB %w listeners: %v", loadbalancer.Name, err)
			return nil, fmt.Errorf("error getting LB %w listeners: %v", loadbalancer.Name, err)
		}
		// get pools
		for portIndex, port := range ports {
			listener, _ := getListenerForPort(oldListeners, port)
			old_pool, _ := getPoolByListenerID(ctx, l.gclient, loadbalancer.ID, listener.ID)
			// get current pool protocol
			poolProtocol := false
			if old_pool.Protocol == "PROXY" {
				poolProtocol = true
			}
			if poolProtocol == useProxyProtocol {
				klog.Infof("Pool Protocol proxy enabled")
				continue
			} else {
				klog.Infof("Current pool protocol: %v", poolProtocol)
				klog.Infof("Use Proxy Protocol: %v", useProxyProtocol)

				//create new pool
				new_pool, err := l.createPoolForListener(ctx, listener, portIndex, loadbalancer.ID, name, persistence, useProxyProtocol, false)
				klog.Infof("Pool created for listener %s: %s", listener.ID, new_pool.ID)
				if err != nil {
					return nil, err
				}
				provisioningStatus, err := waitLoadbalancerActiveProvisioningStatus(ctx, l.gclient, loadbalancer.ID)
				if err != nil {
					klog.Errorf("timeout when waiting for loadbalancer to be ACTIVE after creating pool, current provisioning status %w", provisioningStatus)
					return nil, fmt.Errorf("timeout when waiting for loadbalancer to be ACTIVE after creating pool, current provisioning status %w", provisioningStatus)
				}

				// update pool
				members, _ := getMembersByPoolID(ctx, l.gclient, new_pool.ID)
				nodesList := filterTargetNodes(apiService, nodes)
				klog.Errorf("List_node %w", nodesList)
				for _, node := range nodesList {
					addr, err := nodeAddressForLB(node)

					if err != nil {
						if errors.Is(err, ErrNoAddressFound) {
							// Node failure, do not create member
							klog.Warningf("Failed to create LB pool member for node %s: %v", node.Name, err)
							continue
						} else {
							klog.Errorf("error getting address for node %w: %v", node.Name, err)
							return nil, fmt.Errorf("error getting address for node %w: %v", node.Name, err)
						}
					}
					if !memberExists(members, addr, int(port.NodePort)) {
						klog.Infof("Creating member for pool %s", new_pool.ID)

						_, err := l.gclient.Member.Create(ctx, new_pool.ID, &gobizfly.MemberCreateRequest{
							Name:         cutString(fmt.Sprintf("member_%d_%s_%s", portIndex, node.Name, name)),
							ProtocolPort: int(port.NodePort),
							Address:      addr,
						})
						if err != nil {
							klog.Infof("error creating LB pool member for node: %w, %v", node.Name, err)
							return nil, fmt.Errorf("error creating LB pool member for node: %w, %v", node.Name, err)
						}

						provisioningStatus, err := waitLoadbalancerActiveProvisioningStatus(ctx, l.gclient, loadbalancer.ID)
						if err != nil {
							klog.Errorf("timeout when waiting for loadbalancer to be ACTIVE after creating member, current provisioning status %w", provisioningStatus)
							return nil, fmt.Errorf("timeout when waiting for loadbalancer to be ACTIVE after creating member, current provisioning status %w", provisioningStatus)
						}
					} else {
						// After all members have been processed, remaining members are deleted as obsolete.
						members = popMember(members, addr, int(port.NodePort))
					}

					klog.Infof("Ensured pool %s has member for %s at %s:%d", new_pool.ID, node.Name, addr, port.NodePort)
				}

				// update listener
				klog.Infof("Update new poolID for listener")
				_, err = updateListenerDefaultPool(ctx, l.gclient, new_pool.ID, listener.ID)
				if err != nil {
					klog.Errorf("Update new poolID for listener failed: %w", err)
					return nil, err
				}
				provisioningStatus, err = waitLoadbalancerActiveProvisioningStatus(ctx, l.gclient, loadbalancer.ID)
				if err != nil {
					klog.Errorf("timeout when waiting for loadbalancer to be ACTIVE after creating member, current provisioning status %w", provisioningStatus)
					return nil, fmt.Errorf("timeout when waiting for loadbalancer to be ACTIVE after creating member, current provisioning status %w", provisioningStatus)
				}

				// Delete old pool members
				klog.Infof("Delete old pool for listener")
				err = deletePool(ctx, l.gclient, old_pool.ID)
				if err != nil {
					return nil, err
				}
				provisioningStatus, err = waitLoadbalancerActiveProvisioningStatus(ctx, l.gclient, loadbalancer.ID)
				if err != nil {
					klog.Errorf("timeout when waiting for loadbalancer to be ACTIVE after creating member, current provisioning status %w", provisioningStatus)
					return nil, fmt.Errorf("timeout when waiting for loadbalancer to be ACTIVE after creating member, current provisioning status %w", provisioningStatus)
				}
			}
		}
	}
>>>>>>> e5dbc77c
	if err != nil {
		if !errors.Is(err, ErrNotFound) {
			klog.Errorf("error getting loadbalancer for Service %w: %v", serviceName, err)
			return nil, fmt.Errorf("error getting loadbalancer for Service %w: %v", serviceName, err)
		}
		// Create new load balancer is the load balancer is not exist.
		klog.V(2).Infof("Creating loadbalancer %s", name)

		loadbalancer, err = l.createLoadBalancer(ctx, name, networkType, lbType, vpcNetworkName)
		if err != nil {
			klog.Errorf("error creating loadbalancer %w: %v", name, err)
			return nil, fmt.Errorf("error creating loadbalancer %w: %v", name, err)
		}

	} else {
		klog.V(2).Infof("LoadBalancer %s already exists", loadbalancer.Name)
	}

	if loadbalancer != nil {
		if loadbalancer.ProvisioningStatus == "ACTIVE" {
			oldListeners, err := getListenersByLoadBalancerID(ctx, l.gclient, loadbalancer.ID)
			if err != nil {
				klog.Errorf("error getting LB %w listeners: %v", loadbalancer.Name, err)
				return nil, fmt.Errorf("error getting LB %w listeners: %v", loadbalancer.Name, err)
			}
			// get pools
			for portIndex, port := range ports {
				listener, _ := getListenerForPort(oldListeners, port)
				old_pool, _ := getPoolByListenerID(ctx, l.gclient, loadbalancer.ID, listener.ID)
				// get current pool protocol
				poolProtocol := false
				if old_pool.Protocol == "PROXY" {
					poolProtocol = true
				} 
				if poolProtocol == useProxyProtocol {
					klog.Infof("Pool Protocol proxy enabled")
					continue
				} else {
					klog.Infof("Current pool protocol: %v", poolProtocol)
					klog.Infof("Use Proxy Protocol: %v", useProxyProtocol)
	
					//create new pool
					new_pool, err := l.createPoolForListener(ctx, listener, portIndex, loadbalancer.ID, name, persistence, useProxyProtocol, false)
					klog.Infof("Pool created for listener %s: %s", listener.ID, new_pool.ID)
					if err != nil {
						return nil, err
					}
					provisioningStatus, err := waitLoadbalancerActiveProvisioningStatus(ctx, l.gclient, loadbalancer.ID)
					if err != nil {
						klog.Errorf("timeout when waiting for loadbalancer to be ACTIVE after creating pool, current provisioning status %w", provisioningStatus)
						return nil, fmt.Errorf("timeout when waiting for loadbalancer to be ACTIVE after creating pool, current provisioning status %w", provisioningStatus)
					}
	
					// update pool
					members, _ := getMembersByPoolID(ctx, l.gclient, new_pool.ID)
					for _, node := range nodes {
						addr, err := nodeAddressForLB(node)
	
						if err != nil {
							if errors.Is(err, ErrNoAddressFound) {
								// Node failure, do not create member
								klog.Warningf("Failed to create LB pool member for node %s: %v", node.Name, err)
								continue
							} else {
								klog.Errorf("error getting address for node %w: %v", node.Name, err)
								return nil, fmt.Errorf("error getting address for node %w: %v", node.Name, err)
							}
						}
						if !memberExists(members, addr, int(port.NodePort)) {
							klog.Infof("Creating member for pool %s", new_pool.ID)
	
							_, err := l.gclient.Member.Create(ctx, new_pool.ID, &gobizfly.MemberCreateRequest{
								Name:         cutString(fmt.Sprintf("member_%d_%s_%s", portIndex, node.Name, name)),
								ProtocolPort: int(port.NodePort),
								Address:      addr,
							})
							if err != nil {
								klog.Infof("error creating LB pool member for node: %w, %v", node.Name, err)
								return nil, fmt.Errorf("error creating LB pool member for node: %w, %v", node.Name, err)
							}
	
							provisioningStatus, err := waitLoadbalancerActiveProvisioningStatus(ctx, l.gclient, loadbalancer.ID)
							if err != nil {
								klog.Errorf("timeout when waiting for loadbalancer to be ACTIVE after creating member, current provisioning status %w", provisioningStatus)
								return nil, fmt.Errorf("timeout when waiting for loadbalancer to be ACTIVE after creating member, current provisioning status %w", provisioningStatus)
							}
						} else {
							// After all members have been processed, remaining members are deleted as obsolete.
							members = popMember(members, addr, int(port.NodePort))
						}
	
						klog.Infof("Ensured pool %s has member for %s at %s:%d", new_pool.ID, node.Name, addr, port.NodePort)
					}
	
					// update listener
					klog.Infof("Update new poolID for listener")
					_, err = updateListenerDefaultPool(ctx, l.gclient, new_pool.ID, listener.ID)
					if err != nil {
						klog.Errorf("Update new poolID for listener failed: %w", err)
						return nil, err
					}
					provisioningStatus, err = waitLoadbalancerActiveProvisioningStatus(ctx, l.gclient, loadbalancer.ID)
					if err != nil {
						klog.Errorf("timeout when waiting for loadbalancer to be ACTIVE after creating member, current provisioning status %w", provisioningStatus)
						return nil, fmt.Errorf("timeout when waiting for loadbalancer to be ACTIVE after creating member, current provisioning status %w", provisioningStatus)
					}
	
					// Delete old pool members
					klog.Infof("Delete old pool for listener")
					err = deletePool(ctx, l.gclient, old_pool.ID)
					if err != nil {
						return nil, err
					}
					provisioningStatus, err = waitLoadbalancerActiveProvisioningStatus(ctx, l.gclient, loadbalancer.ID)
					if err != nil {
						klog.Errorf("timeout when waiting for loadbalancer to be ACTIVE after creating member, current provisioning status %w", provisioningStatus)
						return nil, fmt.Errorf("timeout when waiting for loadbalancer to be ACTIVE after creating member, current provisioning status %w", provisioningStatus)
					}
				}
			}
		}
	}

	provisioningStatus, err := waitLoadbalancerActiveProvisioningStatus(ctx, l.gclient, loadbalancer.ID)
	if err != nil {
		klog.Errorf("timeout when waiting for loadbalancer to be ACTIVE, current provisioning status %w", provisioningStatus)
		return nil, fmt.Errorf("timeout when waiting for loadbalancer to be ACTIVE, current provisioning status %w", provisioningStatus)
	}

	oldListeners, err := getListenersByLoadBalancerID(ctx, l.gclient, loadbalancer.ID)
	if err != nil {
		klog.Errorf("error getting LB %w listeners: %v", loadbalancer.Name, err)
		return nil, fmt.Errorf("error getting LB %w listeners: %v", loadbalancer.Name, err)
	}

	for portIndex, port := range ports {
		listener, err := getListenerForPort(oldListeners, port)

		if err != nil {
			listener, err = l.createListener(ctx, portIndex, int(port.Port), string(port.Protocol), name, loadbalancer.ID)
			if err != nil {
				return nil, err
			}
			provisioningStatus, err = waitLoadbalancerActiveProvisioningStatus(ctx, l.gclient, loadbalancer.ID)
			if err != nil {
				klog.Errorf("timeout when waiting for loadbalancer to be ACTIVE, current provisioning status %w", provisioningStatus)
				return nil, fmt.Errorf("timeout when waiting for loadbalancer to be ACTIVE, current provisioning status %w", provisioningStatus)
			}
		}
		// After all ports have been processed, remaining listeners are removed as obsolete.
		// Pop valid listeners.
		if len(oldListeners) > 0 {
			oldListeners = popListener(oldListeners, listener.ID)
		}
		pool, err := getPoolByListenerID(ctx, l.gclient, loadbalancer.ID, listener.ID)

		if err != nil && !errors.Is(err, ErrNotFound) {
			klog.Errorf("error getting pool for listener %w: %v", listener.ID, err)
			return nil, fmt.Errorf("error getting pool for listener %w: %v", listener.ID, err)
		}

		if pool == nil {
			// Create a new pool
			// use protocol of listener
			pool, err = l.createPoolForListener(ctx, listener, portIndex, loadbalancer.ID, name, persistence, useProxyProtocol, true)
			klog.Infof("Pool created for listener %s: %s", listener.ID, pool.ID)
			if err != nil {
				return nil, err
			}
			provisioningStatus, err := waitLoadbalancerActiveProvisioningStatus(ctx, l.gclient, loadbalancer.ID)
			if err != nil {
				klog.Errorf("timeout when waiting for loadbalancer to be ACTIVE after creating pool, current provisioning status %w", provisioningStatus)
				return nil, fmt.Errorf("timeout when waiting for loadbalancer to be ACTIVE after creating pool, current provisioning status %w", provisioningStatus)
			}
		}

		members, err := getMembersByPoolID(ctx, l.gclient, pool.ID)
		klog.Infof("Current member in pool %s: %v", pool.ID, members)
		if err != nil && !cpoerrors.IsNotFound(err) {
			return nil, fmt.Errorf("error getting pool members %w: %v", pool.ID, err)
		}
		for _, node := range nodes {
			addr, err := nodeAddressForLB(node)

			if err != nil {
				if errors.Is(err, ErrNoAddressFound) {
					// Node failure, do not create member
					klog.Warningf("Failed to create LB pool member for node %s: %v", node.Name, err)
					continue
				} else {
					klog.Errorf("error getting address for node %w: %v", node.Name, err)
					return nil, fmt.Errorf("error getting address for node %w: %v", node.Name, err)
				}
			}
			if !memberExists(members, addr, int(port.NodePort)) {
				klog.Infof("Creating member for pool %s", pool.ID)

				_, err := l.gclient.Member.Create(ctx, pool.ID, &gobizfly.MemberCreateRequest{
					Name:         cutString(fmt.Sprintf("member_%d_%s_%s", portIndex, node.Name, name)),
					ProtocolPort: int(port.NodePort),
					Address:      addr,
				})
				if err != nil {
					klog.Infof("error creating LB pool member for node: %w, %v", node.Name, err)
					return nil, fmt.Errorf("error creating LB pool member for node: %w, %v", node.Name, err)
				}

				provisioningStatus, err := waitLoadbalancerActiveProvisioningStatus(ctx, l.gclient, loadbalancer.ID)
				if err != nil {
					klog.Errorf("timeout when waiting for loadbalancer to be ACTIVE after creating member, current provisioning status %w", provisioningStatus)
					return nil, fmt.Errorf("timeout when waiting for loadbalancer to be ACTIVE after creating member, current provisioning status %w", provisioningStatus)
				}
			} else {
				// After all members have been processed, remaining members are deleted as obsolete.
				members = popMember(members, addr, int(port.NodePort))
			}

			klog.Infof("Ensured pool %s has member for %s at %s:%d", pool.ID, node.Name, addr, port.NodePort)
		}
		// Delete obsolete members for this pool
		for _, member := range members {
			klog.Infof("Deleting obsolete member %s for pool %s address %s", member.ID, pool.ID, member.Address)
			err := l.gclient.Member.Delete(ctx, pool.ID, member.ID)
			provisioningStatus, err := waitLoadbalancerActiveProvisioningStatus(ctx, l.gclient, loadbalancer.ID)
			if err != nil {
				klog.Errorf("timeout when waiting for loadbalancer to be ACTIVE after deleting member, current provisioning status %w", provisioningStatus)
				return nil, fmt.Errorf("timeout when waiting for loadbalancer to be ACTIVE after deleting member, current provisioning status %w", provisioningStatus)
			}
		}
		monitorID := pool.HealthMonitorID
		if monitorID == "" {
			klog.Infof("Creating monitor for pool %s", pool.ID)
			//monitorProtocol := string(port.Protocol)
			//if port.Protocol == v1.ProtocolUDP {
			//	monitorProtocol = "UDP-CONNECT"
			//}
			//TODO use http monitor
			monitor, err := l.gclient.HealthMonitor.Create(ctx, pool.ID, &gobizfly.HealthMonitorCreateRequest{
				Name:           cutString(fmt.Sprintf("monitor_%d_%s)", portIndex, name)),
				Type:           "TCP",
				Delay:          3,
				TimeOut:        3,
				MaxRetries:     3,
				MaxRetriesDown: 3,
			})
			if err != nil {
				return nil, fmt.Errorf("error creating LB pool healthmonitor: %v", err)
			}
			provisioningStatus, err := waitLoadbalancerActiveProvisioningStatus(ctx, l.gclient, loadbalancer.ID)
			if err != nil {
				return nil, fmt.Errorf("timeout when waiting for loadbalancer to be ACTIVE after creating monitor, current provisioning status %s", provisioningStatus)
			}
			monitorID = monitor.ID
		}
	}
	// All remaining listeners are obsolete, delete
	for _, listener := range oldListeners {
		klog.Infof("Deleting obsolete listener %s:", listener.ID)
		// get pool for listener
		pool, err := getPoolByListenerID(ctx, l.gclient, loadbalancer.ID, listener.ID)
		if err != nil && !errors.Is(err, ErrNotFound) {
			return nil, fmt.Errorf("error getting pool for obsolete listener %w: %v", listener.ID, err)
		}
		if pool != nil {
			// get and delete monitor
			monitorID := pool.HealthMonitorID
			if monitorID != "" {
				klog.Infof("Deleting health monitor %s for pool %s", monitorID, pool.ID)
				err := l.gclient.HealthMonitor.Delete(ctx, monitorID)
				if err != nil {
					return nil, fmt.Errorf("Error deleteing LB Pool healthmonitor %v", err)
				}
			}
			// get and delete pool members
			members, err := getMembersByPoolID(ctx, l.gclient, pool.ID)
			if err != nil && !cpoerrors.IsNotFound(err) {
				return nil, fmt.Errorf("error getting members for pool %w: %v", pool.ID, err)
			}
			for _, member := range members {
				klog.Infof("Deleting obsolete member %s for pool %s address %s", member.ID, pool.ID, member.Address)
				err := l.gclient.Member.Delete(ctx, pool.ID, member.ID)
				if err != nil && !cpoerrors.IsNotFound(err) {
					klog.Errorf("error deleting obsolete member %w for pool %w address %w: %v", member.ID, pool.ID, member.Address, err)
					return nil, fmt.Errorf("error deleting obsolete member %w for pool %w address %w: %v", member.ID, pool.ID, member.Address, err)
				}
				provisioningStatus, err := waitLoadbalancerActiveProvisioningStatus(ctx, l.gclient, loadbalancer.ID)
				if err != nil {
					klog.Errorf("timeout when waiting for loadbalancer to be ACTIVE after deleting member, current provisioning status %w", provisioningStatus)
					return nil, fmt.Errorf("timeout when waiting for loadbalancer to be ACTIVE after deleting member, current provisioning status %w", provisioningStatus)
				}
			}
			klog.Infof("Deleting obsolete pool %s for listener %s", pool.ID, listener.ID)
			// delete pool
			err = l.gclient.Pool.Delete(ctx, pool.ID)
			if err != nil && !cpoerrors.IsNotFound(err) {
				klog.Errorf("error deleting obsolete pool %w for listener %w: %v", pool.ID, listener.ID, err)
				return nil, fmt.Errorf("error deleting obsolete pool %w for listener %w: %v", pool.ID, listener.ID, err)
			}
			provisioningStatus, err := waitLoadbalancerActiveProvisioningStatus(ctx, l.gclient, loadbalancer.ID)
			if err != nil {
				klog.Errorf("timeout when waiting for loadbalancer to be ACTIVE after deleting pool, current provisioning status %w", provisioningStatus)
				return nil, fmt.Errorf("timeout when waiting for loadbalancer to be ACTIVE after deleting pool, current provisioning status %w", provisioningStatus)
			}
		}
		// delete listener
		err = l.gclient.Listener.Delete(ctx, listener.ID)
		if err != nil && !cpoerrors.IsNotFound(err) {
			return nil, fmt.Errorf("error deleteting obsolete listener: %v", err)
		}
		provisioningStatus, err := waitLoadbalancerActiveProvisioningStatus(ctx, l.gclient, loadbalancer.ID)
		if err != nil {
			klog.Errorf("timeout when waiting for loadbalancer to be ACTIVE after deleting listener, current provisioning status %w", provisioningStatus)
			return nil, fmt.Errorf("timeout when waiting for loadbalancer to be ACTIVE after deleting listener, current provisioning status %w", provisioningStatus)
		}
		klog.V(2).Infof("Deleted obsolete listener: %s", listener.ID)
	}

	status := &v1.LoadBalancerStatus{}
	if net.ParseIP(loadbalancer.VipAddress) != nil {
		status.Ingress = []v1.LoadBalancerIngress{{IP: loadbalancer.VipAddress}}
		// If the load balancer is using the PROXY protocol, expose its IP address via
		// the Hostname field to prevent kube-proxy from injecting an iptables bypass.
		// This is a workaround until
		// https://github.com/kubernetes/enhancements/tree/master/keps/sig-network/1860-kube-proxy-IP-node-binding
		// is implemented (maybe in v1.22).
		if useProxyProtocol && enableIngressHostname {
			fakeHostname := fmt.Sprintf("%s.%s", status.Ingress[0].IP, defaultProxyHostnameSuffix)
			status.Ingress = []v1.LoadBalancerIngress{{Hostname: fakeHostname}}
		}
	} else {
		status.Ingress = []v1.LoadBalancerIngress{{Hostname: loadbalancer.VipAddress}}
	}
	return status, nil
}

// UpdateLoadBalancer updates hosts under the specified load balancer.
// Implementations must treat the *v1.Service and *v1.Node
// parameters as read-only and not modify them.
// Parameter 'clusterName' is the name of the cluster as presented to kube-controller-manager
func (l *loadbalancers) UpdateLoadBalancer(ctx context.Context, clusterName string, service *v1.Service, nodes []*v1.Node) error {
	serviceName := fmt.Sprintf("%s/%s", service.Namespace, service.Name)
	klog.Infof("UpdateLoadBalancer(%v, %s, %v)", clusterName, serviceName, nodes)

	ports := service.Spec.Ports
	if len(ports) == 0 {
		return fmt.Errorf("no ports provided to bizflycloud load balancer")
	}

	name := l.GetLoadBalancerName(ctx, clusterName, service)
	lb, err := getLBByName(ctx, l.gclient, name)

	if err != nil {
		if errors.Is(err, ErrNotFound) {
			klog.Errorf("loadbalancer does not exist for Service %w", serviceName)
			return fmt.Errorf("loadbalancer does not exist for Service %w", serviceName)
		}
		return err
	}

	type portKey struct {
		Protocol string
		Port     int
	}
	var listenerIDs []string
	lbListeners := make(map[portKey]*gobizfly.Listener)
	listeners, err := getListenersByLoadBalancerID(ctx, l.gclient, lb.ID)
	if err != nil {
		klog.Errorf("error getting listeners for LB %w: %v", lb.ID, err)
		return fmt.Errorf("error getting listeners for LB %w: %v", lb.ID, err)
	}

	for _, l := range listeners {
		key := portKey{Protocol: string(l.Protocol), Port: int(l.ProtocolPort)}
		lbListeners[key] = l
		listenerIDs = append(listenerIDs, l.ID)
	}

	// Get all pools for this loadbalancer, by listener ID.
	lbPools := make(map[string]*gobizfly.Pool)
	for _, listenerID := range listenerIDs {
		pool, err := getPoolByListenerID(ctx, l.gclient, lb.ID, listenerID)
		if err != nil {
			klog.Errorf("error getting pool for listener %w: %v", listenerID, err)
			return fmt.Errorf("error getting pool for listener %w: %v", listenerID, err)
		}
		lbPools[listenerID] = pool
	}

	addrs := make(map[string]*v1.Node)
	nodesList := filterTargetNodes(service, nodes)
	for _, node := range nodesList {
		addr, err := nodeAddressForLB(node)
		if err != nil {
			return err
		}
		addrs[addr] = node
	}

	// Check for adding/removing members associated with each port
	for portIndex, port := range ports {
		// Get listener associated with this port
		listener, ok := lbListeners[portKey{
			Protocol: string(port.Protocol),
			Port:     int(port.Port),
		}]
		if !ok {
			klog.Errorf("loadbalancer %w does not contain required listener for port %d and protocol %w", lb.ID, port.Port, port.Protocol)
			return fmt.Errorf("loadbalancer %w does not contain required listener for port %d and protocol %w", lb.ID, port.Port, port.Protocol)
		}

		// Get pool associated with this listener
		pool, ok := lbPools[listener.ID]
		if !ok {
			return fmt.Errorf("loadbalancer %w does not contain required pool for listener %w", lb.ID, listener.ID)
		}

		// Find existing pool members (by address) for this port
		getMembers, err := getMembersByPoolID(ctx, l.gclient, pool.ID)
		if err != nil {
			return fmt.Errorf("error getting pool members %w: %v", pool.ID, err)
		}
		members := make(map[string]*gobizfly.Member)
		for _, member := range getMembers {
			members[member.Address] = member
		}

		// Add any new members for this port
		for addr, node := range addrs {
			if _, ok := members[addr]; ok && members[addr].ProtocolPort == int(port.NodePort) {
				// Already exists, do not create member
				continue
			}
			_, err := l.gclient.Member.Create(ctx, pool.ID, &gobizfly.MemberCreateRequest{
				Name:         cutString(fmt.Sprintf("member_%d_%s_%s_", portIndex, node.Name, lb.Name)),
				Address:      addr,
				ProtocolPort: int(port.NodePort),
			})
			if err != nil {
				return err
			}
			provisioningStatus, err := waitLoadbalancerActiveProvisioningStatus(ctx, l.gclient, lb.ID)
			if err != nil {
				klog.Errorf("timeout when waiting for loadbalancer to be ACTIVE after creating member, current provisioning status %w", provisioningStatus)
				return fmt.Errorf("timeout when waiting for loadbalancer to be ACTIVE after creating member, current provisioning status %w", provisioningStatus)
			}
		}

		// Remove any old members for this port
		for _, member := range members {
			if _, ok := addrs[member.Address]; ok && member.ProtocolPort == int(port.NodePort) {
				// Still present, do not delete member
				continue
			}
			err = l.gclient.Member.Delete(ctx, pool.ID, member.ID)
			if err != nil && !cpoerrors.IsNotFound(err) {
				return err
			}
			provisioningStatus, err := waitLoadbalancerActiveProvisioningStatus(ctx, l.gclient, lb.ID)
			if err != nil {
				klog.Errorf("timeout when waiting for loadbalancer to be ACTIVE after deleting member, current provisioning status %w", provisioningStatus)
				return fmt.Errorf("timeout when waiting for loadbalancer to be ACTIVE after deleting member, current provisioning status %w", provisioningStatus)
			}
		}
	}
	return nil
}

// EnsureLoadBalancerDeleted deletes the specified load balancer if it
// exists, returning nil if the load balancer specified either didn't exist or
// was successfully deleted.
// This construction is useful because many cloud providers' load balancers
// have multiple underlying components, meaning a Get could say that the LB
// doesn't exist even if some part of it is still laying around.
// Implementations must treat the *v1.Service parameter as read-only and not modify it.
// Parameter 'clusterName' is the name of the cluster as presented to kube-controller-manager
func (l *loadbalancers) EnsureLoadBalancerDeleted(ctx context.Context, clusterName string, service *v1.Service) error {
	serviceName := fmt.Sprintf("%s/%s", service.Namespace, service.Name)
	klog.Infof("EnsureLoadBalancerDeleted(%s, %s)", clusterName, serviceName)

	name := l.GetLoadBalancerName(ctx, clusterName, service)
	lb, err := getLBByName(ctx, l.gclient, name)
	if err != nil {
		return err
	}
	err = l.gclient.LoadBalancer.Delete(ctx, &gobizfly.LoadBalancerDeleteRequest{
		Cascade: true,
		ID:      lb.ID})
	if err != nil {
		return err
	}
	err = waitLoadbalancerDeleted(ctx, l.gclient, lb.ID)
	if err != nil {
		klog.Errorf("failed to delete loadbalancer: %v", err)
		return fmt.Errorf("failed to delete loadbalancer: %v", err)
	}
	return nil
}

func getLBByName(ctx context.Context, client *gobizfly.Client, name string) (*gobizfly.LoadBalancer, error) {
	loadbalancers, err := client.LoadBalancer.List(ctx, &gobizfly.ListOptions{})
	if err != nil {
		klog.Infof("Cannot get loadbalancers in your account: %v", err)
		return nil, err
	}
	for _, lb := range loadbalancers {
		if lb.Name == name {
			klog.Infof("Selected Load Balancer ID: %s for Name %s", lb.ID, name)
			return lb, nil
		}
	}
	return nil, ErrNotFound
}

func waitLoadbalancerActiveProvisioningStatus(ctx context.Context, client *gobizfly.Client, loadbalancerID string) (string, error) {
	backoff := wait.Backoff{
		Duration: loadbalancerActiveInitDelay,
		Factor:   loadbalancerActiveFactor,
		Steps:    loadbalancerActiveSteps,
	}
	var provisioningStatus string
	err := wait.ExponentialBackoff(backoff, func() (bool, error) {
		lb, err := client.LoadBalancer.Get(ctx, loadbalancerID)
		if err != nil {
			klog.Infof("Cannot get status of loadbalancer %s", loadbalancerID)
			return false, err
		}
		provisioningStatus = lb.ProvisioningStatus
		if lb.ProvisioningStatus == activeStatus {
			return true, nil
		} else if lb.ProvisioningStatus == errorStatus {
			klog.Errorf("loadbalancer %w has gone into ERROR state", loadbalancerID)
			return true, fmt.Errorf("loadbalancer %w has gone into ERROR state", loadbalancerID)
		} else {
			return false, nil
		}
	})

	if err == wait.ErrWaitTimeout {
		err = fmt.Errorf("loadbalancer failed to go into ACTIVE provisioning status within allotted time")
	}
	return provisioningStatus, err
}

func waitLoadbalancerDeleted(ctx context.Context, client *gobizfly.Client, loadbalancerID string) error {
	backoff := wait.Backoff{
		Duration: loadbalancerDeleteInitDelay,
		Factor:   loadbalancerDeleteFactor,
		Steps:    loadbalancerDeleteSteps,
	}
	err := wait.ExponentialBackoff(backoff, func() (bool, error) {
		_, err := client.LoadBalancer.Get(ctx, loadbalancerID)
		if err != nil {
			if cpoerrors.IsNotFound(err) {
				return true, nil
			}
			return false, err
		}
		return false, nil
	})

	if err == wait.ErrWaitTimeout {
		err = fmt.Errorf("loadbalancer failed to delete within the allotted time")
	}

	return err
}

// getStringFromServiceAnnotation searches a given v1.Service for a specific annotationKey and either returns the annotation's value or a specified defaultSetting
func getStringFromServiceAnnotation(service *v1.Service, annotationKey string, defaultSetting string) string {
	klog.Infof("getStringFromServiceAnnotation(%v, %v, %v)", service, annotationKey, defaultSetting)
	if annotationValue, ok := service.Annotations[annotationKey]; ok {
		//if there is an annotation for this setting, set the "setting" var to it
		// annotationValue can be empty, it is working as designed
		// it makes possible for instance provisioning loadbalancer without floatingip
		klog.Infof("Found a Service Annotation: %v = %v", annotationKey, annotationValue)
		return annotationValue
	}
	//if there is no annotation, set "settings" var to the value from cloud config
	klog.Infof("Could not find a Service Annotation; falling back on default setting: %v = %v", annotationKey, defaultSetting)
	return defaultSetting
}

func getIntFromServiceAnnotation(service *v1.Service, annotationKey string) (int, bool) {
	intString := getStringFromServiceAnnotation(service, annotationKey, "")
	if len(intString) > 0 {
		annotationValue, err := strconv.Atoi(intString)
		if err == nil {
			klog.Infof("Found a Service Annotation: %v = %v", annotationKey, annotationValue)
			return annotationValue, true
		}
	}
	return 0, false
}

func getKeyValueFromServiceAnnotation(service *v1.Service, annotationKey string) map[string]string {
	klog.Infof("getKeyValueFromServiceAnnotation(%v, %v)", service, annotationKey)
	additionalTags := make(map[string]string)
	if annotationValue, ok := service.Annotations[annotationKey]; ok {
		klog.Infof("Found a Service Annotation: %v = %v", annotationKey, annotationValue)
		annotationValueTrimmed := strings.TrimSpace(annotationValue)

		// Break up list of "Key1=Val,Key2=Val2"
		tagList := strings.Split(annotationValueTrimmed, ",")

		// Break up "Key=Val"
		for _, tagSet := range tagList {
			tag := strings.Split(strings.TrimSpace(tagSet), "=")

			// Accept "Key=val" or "Key=" or just "Key"
			if len(tag) >= 2 && len(tag[0]) != 0 {
				// There is a key and a value, so save it
				additionalTags[tag[0]] = tag[1]
			} else if len(tag) == 1 && len(tag[0]) != 0 {
				// Just "Key"
				additionalTags[tag[0]] = ""
			}
		}
	}
	return additionalTags
}

func (l *loadbalancers) createLoadBalancer(ctx context.Context, name string, networkType string, lbType string, vpcNetworkName string) (*gobizfly.LoadBalancer, error) {
	vpcNetworkId := ""
	if networkType == INTERNAL_NETWORK_TYPE {
		// find vpc network id by name
		vpcs, err := l.gclient.VPC.List(ctx)
		if err != nil {
			return nil, err
		}
		for _, vpc := range vpcs {
			if vpc.Name == vpcNetworkName {
				vpcNetworkId = vpc.ID
				break
			}
		}
	}
	lcr := gobizfly.LoadBalancerCreateRequest{
		Name:         name,
		NetworkType:  networkType,
		Type:         lbType,
		VPCNetworkID: vpcNetworkId,
	}
	loadbalancer, err := l.gclient.LoadBalancer.Create(ctx, &lcr)
	if err != nil {
		return nil, err
	}
	return loadbalancer, nil
}

func (l *loadbalancers) createListener(ctx context.Context, portIndex int, port int, protocol, lbName, lbID string) (*gobizfly.Listener, error) {
	// listenerProtocol := string(port.Protocol)
	listenerName := cutString(fmt.Sprintf("listener_%d_%s", portIndex, lbName))
	lcr := gobizfly.ListenerCreateRequest{
		Name:         &listenerName,
		Protocol:     protocol,
		ProtocolPort: port,
	}

	klog.Infof("Creating listener for port %d using protocol: %s", port, protocol)
	listener, err := l.gclient.Listener.Create(ctx, lbID, &lcr)
	if err != nil {
		klog.Errorf("failed to create listener for loadbalancer %w: %v", lbID, err)
		return nil, fmt.Errorf("failed to create listener for loadbalancer %w: %v", lbID, err)
	}

	klog.Infof("Listener %s created for loadbalancer %s", listener.ID, lbID)

	return listener, nil
}

func (l *loadbalancers) createPoolForListener(ctx context.Context, listener *gobizfly.Listener, portIndex int, lbID, lbName string, sessionPersistence *gobizfly.SessionPersistence, useProxyProtocol bool, isdefault bool) (*gobizfly.Pool, error) {
	poolProtocol := string(listener.Protocol)
	if useProxyProtocol {
		poolProtocol = PROXY_PROTOCOL
	}
	poolName := cutString(fmt.Sprintf("pool_%d_%s", portIndex, lbName))
	pcr := gobizfly.PoolCreateRequest{
		Name:								&poolName,
		Protocol:           poolProtocol,
		LBAlgorithm:        ROUND_ROBIN, // TODO use annotation for algorithm
		SessionPersistence: sessionPersistence,
		ListenerID: 			 	listener.ID,
	}
	if isdefault == false {
		pcr.ListenerID = ""
	} else {
		pcr.ListenerID = listener.ID
	}
	if isdefault == false {
		pcr.ListenerID = ""
	} else {
		pcr.ListenerID = listener.ID
	}

	klog.Infof("listener %w", pcr)
	klog.Infof("Creating pool for listener %s using protocol %s", listener.ID, poolProtocol)
	pool, err := l.gclient.Pool.Create(ctx, lbID, &pcr)
	if err != nil {
		klog.Errorf("error creating pool for listener %w: %v", listener.ID, err)
		return nil, fmt.Errorf("error creating pool for listener %w: %v", listener.ID, err)
	}
	return pool, nil
}

func getListenersByLoadBalancerID(ctx context.Context, client *gobizfly.Client, loadbalancerID string) ([]*gobizfly.Listener, error) {
	listeners, err := client.Listener.List(ctx, loadbalancerID, &gobizfly.ListOptions{})
	if err != nil {
		return nil, err
	}
	return listeners, nil
}

// get listener for a port or nil if does not exist
func getListenerForPort(existingListeners []*gobizfly.Listener, port v1.ServicePort) (*gobizfly.Listener, error) {
	for _, l := range existingListeners {
		if l.Protocol == toListenersProtocol(port.Protocol) && l.ProtocolPort == int(port.Port) {
			return l, nil
		}
	}
	return nil, ErrNotFound
}

func toListenersProtocol(protocol v1.Protocol) string {
	switch protocol {
	case v1.ProtocolTCP:
		return "TCP"
	default:
		return string(protocol)
	}
}

// Check if a member exists for node
func memberExists(members []*gobizfly.Member, addr string, port int) bool {
	for _, member := range members {
		if member.Address == addr && member.ProtocolPort == port {
			return true
		}
	}
	return false
}

func popListener(existingListeners []*gobizfly.Listener, id string) []*gobizfly.Listener {
	for i, existingListener := range existingListeners {
		if existingListener.ID == id {
			existingListeners[i] = existingListeners[len(existingListeners)-1]
			existingListeners = existingListeners[:len(existingListeners)-1]
			break
		}
	}

	return existingListeners
}

func popMember(members []*gobizfly.Member, addr string, port int) []*gobizfly.Member {
	for i, member := range members {
		if member.Address == addr && member.ProtocolPort == port {
			members[i] = members[len(members)-1]
			members = members[:len(members)-1]
		}
	}

	return members
}

// Get pool for a listener. A listener always has exactly one pool.
func getPoolByListenerID(ctx context.Context, client *gobizfly.Client, loadbalancerID string, listenerID string) (*gobizfly.Pool, error) {
	listenerPools := make([]*gobizfly.Pool, 0, 1)
	loadbalancerPools, err := client.Pool.List(ctx, loadbalancerID, &gobizfly.ListOptions{})

	if err != nil {
		return nil, err
	}
	if len(loadbalancerPools) == 0 {
		return nil, ErrNotFound
	}
	for _, p := range loadbalancerPools {
		for _, l := range p.Listeners {
			if l.ID == listenerID {
				listenerPools = append(listenerPools, p)
			}
		}
	}

	if len(listenerPools) == 0 {
		return nil, ErrNotFound
	}
	if len(listenerPools) > 1 {
		return nil, ErrMultipleResults
	}
	return listenerPools[0], nil
}

func getMembersByPoolID(ctx context.Context, client *gobizfly.Client, poolID string) ([]*gobizfly.Member, error) {
	members, err := client.Member.List(ctx, poolID, &gobizfly.ListOptions{})
	if err != nil {
		return nil, err
	}
	return members, nil
}

// The LB needs to be configured with instance addresses on the same
// subnet as the LB (aka opts.SubnetID).  Currently we're just
// guessing that the node's InternalIP is the right address.
// In case no InternalIP can be found, ExternalIP is tried.
// If neither InternalIP nor ExternalIP can be found an error is
// returned.
func nodeAddressForLB(node *v1.Node) (string, error) {
	addrs := node.Status.Addresses
	if len(addrs) == 0 {
		return "", ErrNoAddressFound
	}

	allowedAddrTypes := []v1.NodeAddressType{v1.NodeInternalIP, v1.NodeExternalIP}

	for _, allowedAddrType := range allowedAddrTypes {
		for _, addr := range addrs {
			if addr.Type == allowedAddrType {
				return addr.Address, nil
			}
		}
	}
	return "", ErrNoAddressFound
}

func deletePool(ctx context.Context, client *gobizfly.Client, poolID string) error {
	err := client.Pool.Delete(ctx, poolID)
	if err != nil {
		klog.Errorf("error deleting pool %s: %v", poolID, err)
		return err
	}
	return nil
}

func updateListenerDefaultPool(ctx context.Context, client *gobizfly.Client, poolID string, listenerID string) (*gobizfly.Listener, error) {
	payload := gobizfly.ListenerUpdateRequest{
		DefaultPoolID: &poolID,
	}
	listener, err := client.Listener.Update(ctx, listenerID, &payload)
	if err != nil {
		klog.Errorf("Updating error pool %s: %v", poolID, err)
		return nil, fmt.Errorf("Updating error pool %s: %v", poolID, err)
	}
	return listener, nil
<<<<<<< HEAD
=======
}

// getKeyValuePropertiesFromAnnotation converts the comma separated list of key-value
// pairs from the specified annotation and returns it as a map.

func filterTargetNodes(apiService *v1.Service, nodes []*v1.Node) []*v1.Node {
	targetNodeLabels := getKeyValueFromServiceAnnotation(apiService, annotationLoadBalancerTargetNodeLabels)
	if len(targetNodeLabels) == 0 {
		return nodes
	}
	targetNodes := make([]*v1.Node, 0, len(nodes))
	for _, node := range nodes {
		if node.Labels != nil && len(node.Labels) > 0 {
			allFiltersMatch := true

			for targetLabelKey, targetLabelValue := range targetNodeLabels {
				if nodeLabelValue, ok := node.Labels[targetLabelKey]; !ok || (nodeLabelValue != targetLabelValue && targetLabelValue != "") {
					allFiltersMatch = false
					break
				}
			}
			if allFiltersMatch {
				targetNodes = append(targetNodes, node)
			}
		}
	}
	return targetNodes
>>>>>>> e5dbc77c
}<|MERGE_RESOLUTION|>--- conflicted
+++ resolved
@@ -148,7 +148,7 @@
 // Implementations must treat the *v1.Service and *v1.Node
 // parameters as read-only and not modify them.
 // Parameter 'clusterName' is the name of the cluster as presented to kube-controller-manager
-func (l *loadbalancers) EnsureLoadBalancer(ctx context.Context, clusterName string, apiService *v1.Service, nodes []*v1.Node) (*v1.LoadBalancerStatus, error) {
+func (l *loadbalancers) EnsureLoadBalancer(ctx context.Context, clusterName string, apiService *v1.Service, nodes []*v1.Node) (*v1.LoadBalancerStnodesList := filterTargetNodes(apiService, nodes)atus, error) {
 
 	serviceName := fmt.Sprintf("%s/%s", apiService.Namespace, apiService.Name)
 	klog.Infof("EnsureLoadBalancer(%w, %w)", clusterName, serviceName)
@@ -186,116 +186,8 @@
 
 	// Check load balancer is exist or not
 	name := l.GetLoadBalancerName(ctx, clusterName, apiService)
-<<<<<<< HEAD
 	loadbalancer, err := getLBByName(ctx, l.gclient, name)	
-=======
-	loadbalancer, err := getLBByName(ctx, l.gclient, name)
-	klog.Infof("LB Status: %v", loadbalancer.ProvisioningStatus)
-	if loadbalancer.ProvisioningStatus == "ACTIVE" {
-		oldListeners, err := getListenersByLoadBalancerID(ctx, l.gclient, loadbalancer.ID)
-		if err != nil {
-			klog.Errorf("error getting LB %w listeners: %v", loadbalancer.Name, err)
-			return nil, fmt.Errorf("error getting LB %w listeners: %v", loadbalancer.Name, err)
-		}
-		// get pools
-		for portIndex, port := range ports {
-			listener, _ := getListenerForPort(oldListeners, port)
-			old_pool, _ := getPoolByListenerID(ctx, l.gclient, loadbalancer.ID, listener.ID)
-			// get current pool protocol
-			poolProtocol := false
-			if old_pool.Protocol == "PROXY" {
-				poolProtocol = true
-			}
-			if poolProtocol == useProxyProtocol {
-				klog.Infof("Pool Protocol proxy enabled")
-				continue
-			} else {
-				klog.Infof("Current pool protocol: %v", poolProtocol)
-				klog.Infof("Use Proxy Protocol: %v", useProxyProtocol)
-
-				//create new pool
-				new_pool, err := l.createPoolForListener(ctx, listener, portIndex, loadbalancer.ID, name, persistence, useProxyProtocol, false)
-				klog.Infof("Pool created for listener %s: %s", listener.ID, new_pool.ID)
-				if err != nil {
-					return nil, err
-				}
-				provisioningStatus, err := waitLoadbalancerActiveProvisioningStatus(ctx, l.gclient, loadbalancer.ID)
-				if err != nil {
-					klog.Errorf("timeout when waiting for loadbalancer to be ACTIVE after creating pool, current provisioning status %w", provisioningStatus)
-					return nil, fmt.Errorf("timeout when waiting for loadbalancer to be ACTIVE after creating pool, current provisioning status %w", provisioningStatus)
-				}
-
-				// update pool
-				members, _ := getMembersByPoolID(ctx, l.gclient, new_pool.ID)
-				nodesList := filterTargetNodes(apiService, nodes)
-				klog.Errorf("List_node %w", nodesList)
-				for _, node := range nodesList {
-					addr, err := nodeAddressForLB(node)
-
-					if err != nil {
-						if errors.Is(err, ErrNoAddressFound) {
-							// Node failure, do not create member
-							klog.Warningf("Failed to create LB pool member for node %s: %v", node.Name, err)
-							continue
-						} else {
-							klog.Errorf("error getting address for node %w: %v", node.Name, err)
-							return nil, fmt.Errorf("error getting address for node %w: %v", node.Name, err)
-						}
-					}
-					if !memberExists(members, addr, int(port.NodePort)) {
-						klog.Infof("Creating member for pool %s", new_pool.ID)
-
-						_, err := l.gclient.Member.Create(ctx, new_pool.ID, &gobizfly.MemberCreateRequest{
-							Name:         cutString(fmt.Sprintf("member_%d_%s_%s", portIndex, node.Name, name)),
-							ProtocolPort: int(port.NodePort),
-							Address:      addr,
-						})
-						if err != nil {
-							klog.Infof("error creating LB pool member for node: %w, %v", node.Name, err)
-							return nil, fmt.Errorf("error creating LB pool member for node: %w, %v", node.Name, err)
-						}
-
-						provisioningStatus, err := waitLoadbalancerActiveProvisioningStatus(ctx, l.gclient, loadbalancer.ID)
-						if err != nil {
-							klog.Errorf("timeout when waiting for loadbalancer to be ACTIVE after creating member, current provisioning status %w", provisioningStatus)
-							return nil, fmt.Errorf("timeout when waiting for loadbalancer to be ACTIVE after creating member, current provisioning status %w", provisioningStatus)
-						}
-					} else {
-						// After all members have been processed, remaining members are deleted as obsolete.
-						members = popMember(members, addr, int(port.NodePort))
-					}
-
-					klog.Infof("Ensured pool %s has member for %s at %s:%d", new_pool.ID, node.Name, addr, port.NodePort)
-				}
-
-				// update listener
-				klog.Infof("Update new poolID for listener")
-				_, err = updateListenerDefaultPool(ctx, l.gclient, new_pool.ID, listener.ID)
-				if err != nil {
-					klog.Errorf("Update new poolID for listener failed: %w", err)
-					return nil, err
-				}
-				provisioningStatus, err = waitLoadbalancerActiveProvisioningStatus(ctx, l.gclient, loadbalancer.ID)
-				if err != nil {
-					klog.Errorf("timeout when waiting for loadbalancer to be ACTIVE after creating member, current provisioning status %w", provisioningStatus)
-					return nil, fmt.Errorf("timeout when waiting for loadbalancer to be ACTIVE after creating member, current provisioning status %w", provisioningStatus)
-				}
-
-				// Delete old pool members
-				klog.Infof("Delete old pool for listener")
-				err = deletePool(ctx, l.gclient, old_pool.ID)
-				if err != nil {
-					return nil, err
-				}
-				provisioningStatus, err = waitLoadbalancerActiveProvisioningStatus(ctx, l.gclient, loadbalancer.ID)
-				if err != nil {
-					klog.Errorf("timeout when waiting for loadbalancer to be ACTIVE after creating member, current provisioning status %w", provisioningStatus)
-					return nil, fmt.Errorf("timeout when waiting for loadbalancer to be ACTIVE after creating member, current provisioning status %w", provisioningStatus)
-				}
-			}
-		}
-	}
->>>>>>> e5dbc77c
+
 	if err != nil {
 		if !errors.Is(err, ErrNotFound) {
 			klog.Errorf("error getting loadbalancer for Service %w: %v", serviceName, err)
@@ -351,7 +243,8 @@
 	
 					// update pool
 					members, _ := getMembersByPoolID(ctx, l.gclient, new_pool.ID)
-					for _, node := range nodes {
+          nodesList := filterTargetNodes(apiService, nodes)
+					for _, node := range nodesList {
 						addr, err := nodeAddressForLB(node)
 	
 						if err != nil {
@@ -477,7 +370,8 @@
 		if err != nil && !cpoerrors.IsNotFound(err) {
 			return nil, fmt.Errorf("error getting pool members %w: %v", pool.ID, err)
 		}
-		for _, node := range nodes {
+    nodesList := filterTargetNodes(apiService, nodes)
+    for _, node := range nodesList {
 			addr, err := nodeAddressForLB(node)
 
 			if err != nil {
@@ -1139,9 +1033,9 @@
 		return nil, fmt.Errorf("Updating error pool %s: %v", poolID, err)
 	}
 	return listener, nil
-<<<<<<< HEAD
-=======
-}
+}
+
+
 
 // getKeyValuePropertiesFromAnnotation converts the comma separated list of key-value
 // pairs from the specified annotation and returns it as a map.
@@ -1168,5 +1062,4 @@
 		}
 	}
 	return targetNodes
->>>>>>> e5dbc77c
-}+}
