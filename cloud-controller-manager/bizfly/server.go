--- conflicted
+++ resolved
@@ -104,11 +104,7 @@
 		klog.Errorf("Empty nodeName provided to InstanceID")
 		return "", fmt.Errorf("nodeName cannot be empty")
 	}
-<<<<<<< HEAD
-	klog.V(4).Infof("InstanceID(%v) is called", nodeName)
-=======
 	klog.Infof("InstanceID(%v) is called", nodeName)
->>>>>>> 4d6611d5
 	server, err := serverByName(ctx, s.gclient, nodeName)
 	if err != nil {
 		return "", err
