--- conflicted
+++ resolved
@@ -2,20 +2,12 @@
 # Use of this source code is governed by a BSD-style
 # license that can be found in the LICENSE file.
 
-<<<<<<< HEAD
-FROM golang:alpine3.17  AS build-env
-=======
 FROM golang:1.20.10-alpine3.17   AS build-env
->>>>>>> 70833db8
 WORKDIR /app
 ADD . /app
 RUN cd /app && GO111MODULE=on GOARCH=amd64 go build -o bizfly-cloud-controller-manager cmd/bizfly-cloud-controller-manager/main.go
 
-<<<<<<< HEAD
 FROM amd64/alpine:3.17
-=======
-FROM amd64/alpine:3.14.10
->>>>>>> 70833db8
 
 RUN apk add --no-cache ca-certificates
 
